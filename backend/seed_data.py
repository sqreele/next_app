import json
import asyncio
from sqlalchemy.ext.asyncio import AsyncSession
<<<<<<< HEAD

=======
from sqlalchemy import select
>>>>>>> 89ef27be
from my_app.database import SessionLocal, sync_engine
from my_app.models import Base, Room, Property
from datetime import datetime

# JSON data with the corrupted entry removed.
room_data_json = """
[
    {
        "room_id": 173,
        "name": "1100",
        "room_type": "Bath Room  Floor  1 st",
        "is_active": true,
        "created_at": "2025-04-04T09:46:22.301000+07:00",
        "properties": [
            2
        ]
    },
    {
        "room_id": 174,
        "name": "1200",
        "room_type": "Bath Room  Floor  3st",
        "is_active": true,
        "created_at": "2025-04-04T09:46:45.139000+07:00",
        "properties": [
            2
        ]
    },
    {
        "room_id": 7,
        "name": "329",
        "room_type": "Chinatown Suite",
        "is_active": true,
        "created_at": "2025-03-26T14:44:51.082000+07:00",
        "properties": [
            1
        ]
    },
    {
        "room_id": 14,
        "name": "409",
        "room_type": "Chinatown Suite",
        "is_active": true,
        "created_at": "2025-03-26T14:46:32.411000+07:00",
        "properties": [
            1
        ]
    },
    {
        "room_id": 8,
        "name": "429",
        "room_type": "Chinatown Suite",
        "is_active": true,
        "created_at": "2025-03-26T14:45:00.965000+07:00",
        "properties": [
            1
        ]
    },
    {
        "room_id": 9,
        "name": "529",
        "room_type": "Chinatown Suite",
        "is_active": true,
        "created_at": "2025-03-26T14:45:12.345000+07:00",
        "properties": [
            1
        ]
    },
    {
        "room_id": 10,
        "name": "629",
        "room_type": "Chinatown Suite",
        "is_active": true,
        "created_at": "2025-03-26T14:45:23.984000+07:00",
        "properties": [
            1
        ]
    },
    {
        "room_id": 175,
        "name": "1400",
        "room_type": "Kitchen Room",
        "is_active": true,
        "created_at": "2025-04-04T09:47:49.248000+07:00",
        "properties": [
            2
        ]
    },
    {
        "room_id": 176,
        "name": "Lift No1",
        "room_type": "Lift pasenger",
        "is_active": true,
        "created_at": "2025-06-06T09:01:30.313820+07:00",
        "properties": [
            1
        ]
    },
    {
        "room_id": 177,
        "name": "Lift No2.",
        "room_type": "Lift pasenger",
        "is_active": true,
        "created_at": "2025-06-06T09:01:53.759350+07:00",
        "properties": [
            1
        ]
    },
    {
        "room_id": 172,
        "name": "1000",
        "room_type": "Lobby Area",
        "is_active": true,
        "created_at": "2025-04-04T09:45:18.051000+07:00",
        "properties": [
            2
        ]
    },
    {
        "room_id": 171,
        "name": "1412",
        "room_type": "Marasca SD",
        "is_active": true,
        "created_at": "2025-03-27T11:16:39.965000+07:00",
        "properties": [
            2
        ]
    },
    {
        "room_id": 159,
        "name": "1201",
        "room_type": "Pratunam Deluxe",
        "is_active": true,
        "created_at": "2025-03-27T11:12:54.831000+07:00",
        "properties": [
            2
        ]
    },
    {
        "room_id": 160,
        "name": "1202",
        "room_type": "Pratunam Deluxe",
        "is_active": true,
        "created_at": "2025-03-27T11:13:03.801000+07:00",
        "properties": [
            2
        ]
    },
    {
        "room_id": 161,
        "name": "1203",
        "room_type": "Pratunam Deluxe",
        "is_active": true,
        "created_at": "2025-03-27T11:13:13.449000+07:00",
        "properties": [
            2
        ]
    },
    {
        "room_id": 162,
        "name": "1204",
        "room_type": "Pratunam Deluxe",
        "is_active": true,
        "created_at": "2025-03-27T11:13:23.231000+07:00",
        "properties": [
            2
        ]
    },
    {
        "room_id": 163,
        "name": "1205",
        "room_type": "Pratunam Deluxe",
        "is_active": true,
        "created_at": "2025-03-27T11:13:33.418000+07:00",
        "properties": [
            2
        ]
    },
    {
        "room_id": 164,
        "name": "1206",
        "room_type": "Pratunam Deluxe",
        "is_active": true,
        "created_at": "2025-03-27T11:14:03.950000+07:00",
        "properties": [
            2
        ]
    },
    {
        "room_id": 165,
        "name": "1207",
        "room_type": "Pratunam Deluxe",
        "is_active": true,
        "created_at": "2025-03-27T11:14:17.426000+07:00",
        "properties": [
            2
        ]
    },
    {
        "room_id": 166,
        "name": "1208",
        "room_type": "Pratunam Deluxe",
        "is_active": true,
        "created_at": "2025-03-27T11:14:47.213000+07:00",
        "properties": [
            2
        ]
    },
    {
        "room_id": 167,
        "name": "1209",
        "room_type": "Pratunam Deluxe",
        "is_active": true,
        "created_at": "2025-03-27T11:14:58.166000+07:00",
        "properties": [
            2
        ]
    },
    {
        "room_id": 168,
        "name": "1210",
        "room_type": "Pratunam Deluxe",
        "is_active": true,
        "created_at": "2025-03-27T11:15:07.711000+07:00",
        "properties": [
            2
        ]
    },
    {
        "room_id": 169,
        "name": "1211",
        "room_type": "Pratunam Deluxe",
        "is_active": true,
        "created_at": "2025-03-27T11:15:18.592000+07:00",
        "properties": [
            2
        ]
    },
    {
        "room_id": 170,
        "name": "1212",
        "room_type": "Pratunam Deluxe",
        "is_active": true,
        "created_at": "2025-03-27T11:15:35.060000+07:00",
        "properties": [
            2
        ]
    },
    {
        "room_id": 19,
        "name": "322",
        "room_type": "Sampeng Lane Twin",
        "is_active": true,
        "created_at": "2025-03-26T14:47:51.462000+07:00",
        "properties": [
            1
        ]
    },
    {
        "room_id": 21,
        "name": "323",
        "room_type": "Sampeng Lane Twin",
        "is_active": true,
        "created_at": "2025-03-26T14:48:08.667000+07:00",
        "properties": [
            1
        ]
    },
    {
        "room_id": 22,
        "name": "324",
        "room_type": "Sampeng Lane Twin",
        "is_active": true,
        "created_at": "2025-03-26T14:48:18.097000+07:00",
        "properties": [
            1
        ]
    },
    {
        "room_id": 23,
        "name": "325",
        "room_type": "Sampeng Lane Twin",
        "is_active": true,
        "created_at": "2025-03-26T14:48:27.031000+07:00",
        "properties": [
            1
        ]
    },
    {
        "room_id": 24,
        "name": "326",
        "room_type": "Sampeng Lane Twin",
        "is_active": true,
        "created_at": "2025-03-26T14:48:36.775000+07:00",
        "properties": [
            1
        ]
    },
    {
        "room_id": 25,
        "name": "327",
        "room_type": "Sampeng Lane Twin",
        "is_active": true,
        "created_at": "2025-03-26T14:48:45.064000+07:00",
        "properties": [
            1
        ]
    },
    {
        "room_id": 20,
        "name": "328",
        "room_type": "Sampeng Lane Twin",
        "is_active": true,
        "created_at": "2025-03-26T14:47:59.408000+07:00",
        "properties": [
            1
        ]
    },
    {
        "room_id": 26,
        "name": "330",
        "room_type": "Sampeng Lane Twin",
        "is_active": true,
        "created_at": "2025-03-26T14:49:00.716000+07:00",
        "properties": [
            1
        ]
    },
    {
        "room_id": 27,
        "name": "331",
        "room_type": "Sampeng Lane Twin",
        "is_active": true,
        "created_at": "2025-03-26T14:49:09.989000+07:00",
        "properties": [
            1
        ]
    },
    {
        "room_id": 28,
        "name": "332",
        "room_type": "Sampeng Lane Twin",
        "is_active": true,
        "created_at": "2025-03-26T14:49:18.396000+07:00",
        "properties": [
            1
        ]
    },
    {
        "room_id": 29,
        "name": "333",
        "room_type": "Sampeng Lane Twin",
        "is_active": true,
        "created_at": "2025-03-26T14:49:26.969000+07:00",
        "properties": [
            1
        ]
    },
    {
        "room_id": 30,
        "name": "422",
        "room_type": "Sampeng Lane Twin",
        "is_active": true,
        "created_at": "2025-03-26T14:49:42.885000+07:00",
        "properties": [
            1
        ]
    },
    {
        "room_id": 32,
        "name": "423",
        "room_type": "Sampeng Lane Twin",
        "is_active": true,
        "created_at": "2025-03-26T14:50:01.094000+07:00",
        "properties": [
            1
        ]
    },
    {
        "room_id": 33,
        "name": "424",
        "room_type": "Sampeng Lane Twin",
        "is_active": true,
        "created_at": "2025-03-26T14:50:08.403000+07:00",
        "properties": [
            1
        ]
    },
    {
        "room_id": 34,
        "name": "425",
        "room_type": "Sampeng Lane Twin",
        "is_active": true,
        "created_at": "2025-03-26T14:50:17.492000+07:00",
        "properties": [
            1
        ]
    },
    {
        "room_id": 35,
        "name": "426",
        "room_type": "Sampeng Lane Twin",
        "is_active": true,
        "created_at": "2025-03-26T14:50:26.633000+07:00",
        "properties": [
            1
        ]
    },
    {
        "room_id": 36,
        "name": "427",
        "room_type": "Sampeng Lane Twin",
        "is_active": true,
        "created_at": "2025-03-26T14:50:35.400000+07:00",
        "properties": [
            1
        ]
    },
    {
        "room_id": 31,
        "name": "428",
        "room_type": "Sampeng Lane Twin",
        "is_active": true,
        "created_at": "2025-03-26T14:49:51.773000+07:00",
        "properties": [
            1
        ]
    },
    {
        "room_id": 37,
        "name": "430",
        "room_type": "Sampeng Lane Twin",
        "is_active": true,
        "created_at": "2025-03-26T14:51:12.312000+07:00",
        "properties": [
            1
        ]
    },
    {
        "room_id": 38,
        "name": "431",
        "room_type": "Sampeng Lane Twin",
        "is_active": true,
        "created_at": "2025-03-26T14:51:21.952000+07:00",
        "properties": [
            1
        ]
    },
    {
        "room_id": 39,
        "name": "432",
        "room_type": "Sampeng Lane Twin",
        "is_active": true,
        "created_at": "2025-03-26T14:51:29.816000+07:00",
        "properties": [
            1
        ]
    },
    {
        "room_id": 40,
        "name": "433",
        "room_type": "Sampeng Lane Twin",
        "is_active": true,
        "created_at": "2025-03-26T14:51:36.788000+07:00",
        "properties": [
            1
        ]
    },
    {
        "room_id": 41,
        "name": "522",
        "room_type": "Sampeng Lane Twin",
        "is_active": true,
        "created_at": "2025-03-26T14:52:15.002000+07:00",
        "properties": [
            1
        ]
    },
    {
        "room_id": 42,
        "name": "523",
        "room_type": "Sampeng Lane Twin",
        "is_active": true,
        "created_at": "2025-03-26T14:52:23.123000+07:00",
        "properties": [
            1
        ]
    },
    {
        "room_id": 43,
        "name": "524",
        "room_type": "Sampeng Lane Twin",
        "is_active": true,
        "created_at": "2025-03-26T14:52:31.252000+07:00",
        "properties": [
            1
        ]
    },
    {
        "room_id": 44,
        "name": "525",
        "room_type": "Sampeng Lane Twin",
        "is_active": true,
        "created_at": "2025-03-26T14:52:40.969000+07:00",
        "properties": [
            1
        ]
    },
    {
        "room_id": 45,
        "name": "526",
        "room_type": "Sampeng Lane Twin",
        "is_active": true,
        "created_at": "2025-03-26T14:52:50.175000+07:00",
        "properties": [
            1
        ]
    },
    {
        "room_id": 46,
        "name": "527",
        "room_type": "Sampeng Lane Twin",
        "is_active": true,
        "created_at": "2025-03-26T14:52:59.501000+07:00",
        "properties": [
            1
        ]
    },
    {
        "room_id": 47,
        "name": "528",
        "room_type": "Sampeng Lane Twin",
        "is_active": true,
        "created_at": "2025-03-26T14:53:10.633000+07:00",
        "properties": [
            1
        ]
    },
    {
        "room_id": 48,
        "name": "530",
        "room_type": "Sampeng Lane Twin",
        "is_active": true,
        "created_at": "2025-03-26T14:53:26.497000+07:00",
        "properties": [
            1
        ]
    },
    {
        "room_id": 49,
        "name": "531",
        "room_type": "Sampeng Lane Twin",
        "is_active": true,
        "created_at": "2025-03-26T14:53:34.891000+07:00",
        "properties": [
            1
        ]
    },
    {
        "room_id": 50,
        "name": "532",
        "room_type": "Sampeng Lane Twin",
        "is_active": true,
        "created_at": "2025-03-26T14:53:42.991000+07:00",
        "properties": [
            1
        ]
    },
    {
        "room_id": 51,
        "name": "533",
        "room_type": "Sampeng Lane Twin",
        "is_active": true,
        "created_at": "2025-03-26T14:53:50.257000+07:00",
        "properties": [
            1
        ]
    },
    {
        "room_id": 52,
        "name": "622",
        "room_type": "Sampeng Lane Twin",
        "is_active": true,
        "created_at": "2025-03-26T14:54:10.681000+07:00",
        "properties": [
            1
        ]
    },
    {
        "room_id": 53,
        "name": "623",
        "room_type": "Sampeng Lane Twin",
        "is_active": true,
        "created_at": "2025-03-26T14:54:18.478000+07:00",
        "properties": [
            1
        ]
    },
    {
        "room_id": 54,
        "name": "624",
        "room_type": "Sampeng Lane Twin",
        "is_active": true,
        "created_at": "2025-03-26T14:54:26.402000+07:00",
        "properties": [
            1
        ]
    },
    {
        "room_id": 55,
        "name": "625",
        "room_type": "Sampeng Lane Twin",
        "is_active": true,
        "created_at": "2025-03-26T14:54:34.179000+07:00",
        "properties": [
            1
        ]
    },
    {
        "room_id": 56,
        "name": "626",
        "room_type": "Sampeng Lane Twin",
        "is_active": true,
        "created_at": "2025-03-26T14:54:42.787000+07:00",
        "properties": [
            1
        ]
    },
    {
        "room_id": 57,
        "name": "627",
        "room_type": "Sampeng Lane Twin",
        "is_active": true,
        "created_at": "2025-03-26T14:54:51.305000+07:00",
        "properties": [
            1
        ]
    },
    {
        "room_id": 58,
        "name": "628",
        "room_type": "Sampeng Lane Twin",
        "is_active": true,
        "created_at": "2025-03-26T14:55:01.386000+07:00",
        "properties": [
            1
        ]
    },
    {
        "room_id": 59,
        "name": "630",
        "room_type": "Sampeng Lane Twin",
        "is_active": true,
        "created_at": "2025-03-26T14:55:20.020000+07:00",
        "properties": [
            1
        ]
    },
    {
        "room_id": 60,
        "name": "631",
        "room_type": "Sampeng Lane Twin",
        "is_active": true,
        "created_at": "2025-03-26T14:55:28.766000+07:00",
        "properties": [
            1
        ]
    },
    {
        "room_id": 61,
        "name": "632",
        "room_type": "Sampeng Lane Twin",
        "is_active": true,
        "created_at": "2025-03-26T14:55:37.032000+07:00",
        "properties": [
            1
        ]
    },
    {
        "room_id": 62,
        "name": "633",
        "room_type": "Sampeng Lane Twin",
        "is_active": true,
        "created_at": "2025-03-26T14:55:46.648000+07:00",
        "properties": [
            1
        ]
    },
    {
        "room_id": 148,
        "name": "1401",
        "room_type": "Siam Square Double",
        "is_active": true,
        "created_at": "2025-03-27T11:09:25.933000+07:00",
        "properties": [
            2
        ]
    },
    {
        "room_id": 149,
        "name": "1404",
        "room_type": "Siam Square Double",
        "is_active": true,
        "created_at": "2025-03-27T11:09:37.736000+07:00",
        "properties": [
            2
        ]
    },
    {
        "room_id": 150,
        "name": "1405",
        "room_type": "Siam Square Double",
        "is_active": true,
        "created_at": "2025-03-27T11:09:56.264000+07:00",
        "properties": [
            2
        ]
    },
    {
        "room_id": 151,
        "name": "1406",
        "room_type": "Siam Square Double",
        "is_active": true,
        "created_at": "2025-03-27T11:10:18.291000+07:00",
        "properties": [
            2
        ]
    },
    {
        "room_id": 152,
        "name": "1411",
        "room_type": "Siam Square Double",
        "is_active": true,
        "created_at": "2025-03-27T11:10:35.592000+07:00",
        "properties": [
            2
        ]
    },
    {
        "room_id": 153,
        "name": "1402",
        "room_type": "Siam Square Twin",
        "is_active": true,
        "created_at": "2025-03-27T11:11:08.678000+07:00",
        "properties": [
            2
        ]
    },
    {
        "room_id": 154,
        "name": "1403",
        "room_type": "Siam Square Twin",
        "is_active": true,
        "created_at": "2025-03-27T11:11:29.166000+07:00",
        "properties": [
            2
        ]
    },
    {
        "room_id": 155,
        "name": "1407",
        "room_type": "Siam Square Twin",
        "is_active": true,
        "created_at": "2025-03-27T11:11:51.351000+07:00",
        "properties": [
            2
        ]
    },
    {
        "room_id": 156,
        "name": "1408",
        "room_type": "Siam Square Twin",
        "is_active": true,
        "created_at": "2025-03-27T11:12:01.815000+07:00",
        "properties": [
            2
        ]
    },
    {
        "room_id": 157,
        "name": "1409",
        "room_type": "Siam Square Twin",
        "is_active": true,
        "created_at": "2025-03-27T11:12:13.945000+07:00",
        "properties": [
            2
        ]
    },
    {
        "room_id": 158,
        "name": "1410",
        "room_type": "Siam Square Twin",
        "is_active": true,
        "created_at": "2025-03-27T11:12:31.721000+07:00",
        "properties": [
            2
        ]
    },
    {
        "room_id": 4,
        "name": "321",
        "room_type": "Siam Yot Loft",
        "is_active": true,
        "created_at": "2025-03-26T14:44:06.617000+07:00",
        "properties": [
            1
        ]
    },
    {
        "room_id": 5,
        "name": "421",
        "room_type": "Siam Yot Loft",
        "is_active": true,
        "created_at": "2025-03-26T14:44:18.215000+07:00",
        "properties": [
            1
        ]
    },
    {
        "room_id": 6,
        "name": "521",
        "room_type": "Siam Yot Loft",
        "is_active": true,
        "created_at": "2025-03-26T14:44:28.232000+07:00",
        "properties": [
            1
        ]
    },
    {
        "room_id": 131,
        "name": "240",
        "room_type": "Talad Noi King",
        "is_active": true,
        "created_at": "2025-03-26T15:09:52.620000+07:00",
        "properties": [
            1
        ]
    },
    {
        "room_id": 1,
        "name": "301",
        "room_type": "Talad Noi King",
        "is_active": true,
        "created_at": "2025-03-26T13:19:47.009000+07:00",
        "properties": [
            1
        ]
    },
    {
        "room_id": 2,
        "name": "302",
        "room_type": "Talad Noi King",
        "is_active": true,
        "created_at": "2025-03-26T14:40:36.354000+07:00",
        "properties": [
            1
        ]
    },
    {
        "room_id": 3,
        "name": "303",
        "room_type": "Talad Noi King",
        "is_active": true,
        "created_at": "2025-03-26T14:40:53.524000+07:00",
        "properties": [
            1
        ]
    },
    {
        "room_id": 63,
        "name": "304",
        "room_type": "Talad Noi King",
        "is_active": true,
        "created_at": "2025-03-26T14:56:28.145000+07:00",
        "properties": [
            1
        ]
    },
    {
        "room_id": 64,
        "name": "305",
        "room_type": "Talad Noi King",
        "is_active": true,
        "created_at": "2025-03-26T14:56:39.176000+07:00",
        "properties": [
            1
        ]
    },
    {
        "room_id": 65,
        "name": "306",
        "room_type": "Talad Noi King",
        "is_active": true,
        "created_at": "2025-03-26T14:56:50.313000+07:00",
        "properties": [
            1
        ]
    },
    {
        "room_id": 66,
        "name": "307",
        "room_type": "Talad Noi King",
        "is_active": true,
        "created_at": "2025-03-26T14:57:00.570000+07:00",
        "properties": [
            1
        ]
    },
    {
        "room_id": 67,
        "name": "310",
        "room_type": "Talad Noi King",
        "is_active": true,
        "created_at": "2025-03-26T14:57:12.535000+07:00",
        "properties": [
            1
        ]
    },
    {
        "room_id": 69,
        "name": "312",
        "room_type": "Talad Noi King",
        "is_active": true,
        "created_at": "2025-03-26T14:57:35.381000+07:00",
        "properties": [
            1
        ]
    },
    {
        "room_id": 70,
        "name": "314",
        "room_type": "Talad Noi King",
        "is_active": true,
        "created_at": "2025-03-26T14:57:45.413000+07:00",
        "properties": [
            1
        ]
    },
    {
        "room_id": 71,
        "name": "315",
        "room_type": "Talad Noi King",
        "is_active": true,
        "created_at": "2025-03-26T14:57:55.163000+07:00",
        "properties": [
            1
        ]
    },
    {
        "room_id": 72,
        "name": "316",
        "room_type": "Talad Noi King",
        "is_active": true,
        "created_at": "2025-03-26T14:58:11.003000+07:00",
        "properties": [
            1
        ]
    },
    {
        "room_id": 73,
        "name": "317",
        "room_type": "Talad Noi King",
        "is_active": true,
        "created_at": "2025-03-26T14:58:20.595000+07:00",
        "properties": [
            1
        ]
    },
    {
        "room_id": 74,
        "name": "318",
        "room_type": "Talad Noi King",
        "is_active": true,
        "created_at": "2025-03-26T14:58:34.926000+07:00",
        "properties": [
            1
        ]
    },
    {
        "room_id": 75,
        "name": "319",
        "room_type": "Talad Noi King",
        "is_active": true,
        "created_at": "2025-03-26T14:58:43.336000+07:00",
        "properties": [
            1
        ]
    },
    {
        "room_id": 76,
        "name": "320",
        "room_type": "Talad Noi King",
        "is_active": true,
        "created_at": "2025-03-26T14:58:53.116000+07:00",
        "properties": [
            1
        ]
    },
    {
        "room_id": 77,
        "name": "401",
        "room_type": "Talad Noi King",
        "is_active": true,
        "created_at": "2025-03-26T14:59:04.108000+07:00",
        "properties": [
            1
        ]
    },
    {
        "room_id": 78,
        "name": "402",
        "room_type": "Talad Noi King",
        "is_active": true,
        "created_at": "2025-03-26T14:59:13.310000+07:00",
        "properties": [
            1
        ]
    },
    {
        "room_id": 79,
        "name": "403",
        "room_type": "Talad Noi King",
        "is_active": true,
        "created_at": "2025-03-26T14:59:23+07:00",
        "properties": [
            1
        ]
    },
    {
        "room_id": 80,
        "name": "404",
        "room_type": "Talad Noi King",
        "is_active": true,
        "created_at": "2025-03-26T14:59:41.433000+07:00",
        "properties": [
            1
        ]
    },
    {
        "room_id": 81,
        "name": "405",
        "room_type": "Talad Noi King",
        "is_active": true,
        "created_at": "2025-03-26T14:59:50.034000+07:00",
        "properties": [
            1
        ]
    },
    {
        "room_id": 82,
        "name": "406",
        "room_type": "Talad Noi King",
        "is_active": true,
        "created_at": "2025-03-26T14:59:59.913000+07:00",
        "properties": [
            1
        ]
    },
    {
        "room_id": 83,
        "name": "407",
        "room_type": "Talad Noi King",
        "is_active": true,
        "created_at": "2025-03-26T15:00:09.787000+07:00",
        "properties": [
            1
        ]
    },
    {
        "room_id": 84,
        "name": "410",
        "room_type": "Talad Noi King",
        "is_active": true,
        "created_at": "2025-03-26T15:00:35.992000+07:00",
        "properties": [
            1
        ]
    },
    {
        "room_id": 85,
        "name": "411",
        "room_type": "Talad Noi King",
        "is_active": true,
        "created_at": "2025-03-26T15:00:59.716000+07:00",
        "properties": [
            1
        ]
    },
    {
        "room_id": 86,
        "name": "412",
        "room_type": "Talad Noi King",
        "is_active": true,
        "created_at": "2025-03-26T15:01:15.943000+07:00",
        "properties": [
            1
        ]
    },
    {
        "room_id": 87,
        "name": "414",
        "room_type": "Talad Noi King",
        "is_active": true,
        "created_at": "2025-03-26T15:01:27.612000+07:00",
        "properties": [
            1
        ]
    },
    {
        "room_id": 88,
        "name": "415",
        "room_type": "Talad Noi King",
        "is_active": true,
        "created_at": "2025-03-26T15:01:35.849000+07:00",
        "properties": [
            1
        ]
    },
    {
        "room_id": 89,
        "name": "416",
        "room_type": "Talad Noi King",
        "is_active": true,
        "created_at": "2025-03-26T15:01:43.391000+07:00",
        "properties": [
            1
        ]
    },
    {
        "room_id": 90,
        "name": "417",
        "room_type": "Talad Noi King",
        "is_active": true,
        "created_at": "2025-03-26T15:01:50.642000+07:00",
        "properties": [
            1
        ]
    },
    {
        "room_id": 91,
        "name": "418",
        "room_type": "Talad Noi King",
        "is_active": true,
        "created_at": "2025-03-26T15:01:58.103000+07:00",
        "properties": [
            1
        ]
    },
    {
        "room_id": 92,
        "name": "419",
        "room_type": "Talad Noi King",
        "is_active": true,
        "created_at": "2025-03-26T15:02:07.834000+07:00",
        "properties": [
            1
        ]
    },
    {
        "room_id": 93,
        "name": "420",
        "room_type": "Talad Noi King",
        "is_active": true,
        "created_at": "2025-03-26T15:02:15.982000+07:00",
        "properties": [
            1
        ]
    },
    {
        "room_id": 94,
        "name": "501",
        "room_type": "Talad Noi King",
        "is_active": true,
        "created_at": "2025-03-26T15:02:43.682000+07:00",
        "properties": [
            1
        ]
    },
    {
        "room_id": 95,
        "name": "502",
        "room_type": "Talad Noi King",
        "is_active": true,
        "created_at": "2025-03-26T15:02:53.007000+07:00",
        "properties": [
            1
        ]
    },
    {
        "room_id": 96,
        "name": "503",
        "room_type": "Talad Noi King",
        "is_active": true,
        "created_at": "2025-03-26T15:03:01.410000+07:00",
        "properties": [
            1
        ]
    },
    {
        "room_id": 97,
        "name": "504",
        "room_type": "Talad Noi King",
        "is_active": true,
        "created_at": "2025-03-26T15:03:11.808000+07:00",
        "properties": [
            1
        ]
    },
    {
        "room_id": 98,
        "name": "505",
        "room_type": "Talad Noi King",
        "is_active": true,
        "created_at": "2025-03-26T15:03:19.902000+07:00",
        "properties": [
            1
        ]
    },
    {
        "room_id": 99,
        "name": "506",
        "room_type": "Talad Noi King",
        "is_active": true,
        "created_at": "2025-03-26T15:03:28.887000+07:00",
        "properties": [
            1
        ]
    },
    {
        "room_id": 100,
        "name": "507",
        "room_type": "Talad Noi King",
        "is_active": true,
        "created_at": "2025-03-26T15:03:38.591000+07:00",
        "properties": [
            1
        ]
    },
    {
        "room_id": 101,
        "name": "510",
        "room_type": "Talad Noi King",
        "is_active": true,
        "created_at": "2025-03-26T15:04:00.765000+07:00",
        "properties": [
            1
        ]
    },
    {
        "room_id": 103,
        "name": "511",
        "room_type": "Talad Noi King",
        "is_active": true,
        "created_at": "2025-03-26T15:04:24.403000+07:00",
        "properties": [
            1
        ]
    },
    {
        "room_id": 102,
        "name": "512",
        "room_type": "Talad Noi King",
        "is_active": true,
        "created_at": "2025-03-26T15:04:17.322000+07:00",
        "properties": [
            1
        ]
    },
    {
        "room_id": 104,
        "name": "514",
        "room_type": "Talad Noi King",
        "is_active": true,
        "created_at": "2025-03-26T15:04:32.473000+07:00",
        "properties": [
            1
        ]
    },
    {
        "room_id": 105,
        "name": "515",
        "room_type": "Talad Noi King",
        "is_active": true,
        "created_at": "2025-03-26T15:04:39.373000+07:00",
        "properties": [
            1
        ]
    },
    {
        "room_id": 106,
        "name": "516",
        "room_type": "Talad Noi King",
        "is_active": true,
        "created_at": "2025-03-26T15:04:47.829000+07:00",
        "properties": [
            1
        ]
    },
    {
        "room_id": 107,
        "name": "517",
        "room_type": "Talad Noi King",
        "is_active": true,
        "created_at": "2025-03-26T15:04:55.126000+07:00",
        "properties": [
            1
        ]
    },
    {
        "room_id": 108,
        "name": "518",
        "room_type": "Talad Noi King",
        "is_active": true,
        "created_at": "2025-03-26T15:05:02.621000+07:00",
        "properties": [
            1
        ]
    },
    {
        "room_id": 109,
        "name": "519",
        "room_type": "Talad Noi King",
        "is_active": true,
        "created_at": "2025-03-26T15:05:10.470000+07:00",
        "properties": [
            1
        ]
    },
    {
        "room_id": 110,
        "name": "520",
        "room_type": "Talad Noi King",
        "is_active": true,
        "created_at": "2025-03-26T15:05:18.248000+07:00",
        "properties": [
            1
        ]
    },
    {
        "room_id": 111,
        "name": "601",
        "room_type": "Talad Noi King",
        "is_active": true,
        "created_at": "2025-03-26T15:05:33.499000+07:00",
        "properties": [
            1
        ]
    },
    {
        "room_id": 112,
        "name": "602",
        "room_type": "Talad Noi King",
        "is_active": true,
        "created_at": "2025-03-26T15:05:41.884000+07:00",
        "properties": [
            1
        ]
    },
    {
        "room_id": 113,
        "name": "603",
        "room_type": "Talad Noi King",
        "is_active": true,
        "created_at": "2025-03-26T15:05:49.472000+07:00",
        "properties": [
            1
        ]
    },
    {
        "room_id": 114,
        "name": "604",
        "room_type": "Talad Noi King",
        "is_active": true,
        "created_at": "2025-03-26T15:05:57.302000+07:00",
        "properties": [
            1
        ]
    },
    {
        "room_id": 115,
        "name": "605",
        "room_type": "Talad Noi King",
        "is_active": true,
        "created_at": "2025-03-26T15:06:04.894000+07:00",
        "properties": [
            1
        ]
    },
    {
        "room_id": 116,
        "name": "606",
        "room_type": "Talad Noi King",
        "is_active": true,
        "created_at": "2025-03-26T15:06:12.361000+07:00",
        "properties": [
            1
        ]
    },
    {
        "room_id": 117,
        "name": "607",
        "room_type": "Talad Noi King",
        "is_active": true,
        "created_at": "2025-03-26T15:06:24.716000+07:00",
        "properties": [
            1
        ]
    },
    {
        "room_id": 118,
        "name": "610",
        "room_type": "Talad Noi King",
        "is_active": true,
        "created_at": "2025-03-26T15:06:59.691000+07:00",
        "properties": [
            1
        ]
    },
    {
        "room_id": 119,
        "name": "611",
        "room_type": "Talad Noi King",
        "is_active": true,
        "created_at": "2025-03-26T15:07:13.552000+07:00",
        "properties": [
            1
        ]
    },
    {
        "room_id": 120,
        "name": "612",
        "room_type": "Talad Noi King",
        "is_active": true,
        "created_at": "2025-03-26T15:07:22.979000+07:00",
        "properties": [
            1
        ]
    },
    {
        "room_id": 121,
        "name": "614",
        "room_type": "Talad Noi King",
        "is_active": true,
        "created_at": "2025-03-26T15:07:35.239000+07:00",
        "properties": [
            1
        ]
    },
    {
        "room_id": 122,
        "name": "615",
        "room_type": "Talad Noi King",
        "is_active": true,
        "created_at": "2025-03-26T15:07:44.514000+07:00",
        "properties": [
            1
        ]
    },
    {
        "room_id": 123,
        "name": "616",
        "room_type": "Talad Noi King",
        "is_active": true,
        "created_at": "2025-03-26T15:07:57.578000+07:00",
        "properties": [
            1
        ]
    },
    {
        "room_id": 124,
        "name": "617",
        "room_type": "Talad Noi King",
        "is_active": true,
        "created_at": "2025-03-26T15:08:19.576000+07:00",
        "properties": [
            1
        ]
    },
    {
        "room_id": 125,
        "name": "618",
        "room_type": "Talad Noi King",
        "is_active": true,
        "created_at": "2025-03-26T15:08:30.262000+07:00",
        "properties": [
            1
        ]
    },
    {
        "room_id": 126,
        "name": "619",
        "room_type": "Talad Noi King",
        "is_active": true,
        "created_at": "2025-03-26T15:08:38.743000+07:00",
        "properties": [
            1
        ]
    },
    {
        "room_id": 127,
        "name": "620",
        "room_type": "Talad Noi King",
        "is_active": true,
        "created_at": "2025-03-26T15:08:50.667000+07:00",
        "properties": [
            1
        ]
    },
    {
        "room_id": 134,
        "name": "1301",
        "room_type": "Tribe Hideout",
        "is_active": true,
        "created_at": "2025-03-27T11:05:10.475000+07:00",
        "properties": [
            2
        ]
    },
    {
        "room_id": 135,
        "name": "1302",
        "room_type": "Tribe Hideout",
        "is_active": true,
        "created_at": "2025-03-27T11:05:24.423000+07:00",
        "properties": [
            2
        ]
    },
    {
        "room_id": 137,
        "name": "1303",
        "room_type": "Tribe Hideout",
        "is_active": true,
        "created_at": "2025-03-27T11:06:24.476000+07:00",
        "properties": [
            2
        ]
    },
    {
        "room_id": 136,
        "name": "1304",
        "room_type": "Tribe Hideout",
        "is_active": true,
        "created_at": "2025-03-27T11:05:45.246000+07:00",
        "properties": [
            2
        ]
    },
    {
        "room_id": 138,
        "name": "1305",
        "room_type": "Tribe Hideout",
        "is_active": true,
        "created_at": "2025-03-27T11:06:39.730000+07:00",
        "properties": [
            2
        ]
    },
    {
        "room_id": 139,
        "name": "1306",
        "room_type": "Tribe Hideout",
        "is_active": true,
        "created_at": "2025-03-27T11:07:09.199000+07:00",
        "properties": [
            2
        ]
    },
    {
        "room_id": 140,
        "name": "1307",
        "room_type": "Tribe Hideout",
        "is_active": true,
        "created_at": "2025-03-27T11:07:23.544000+07:00",
        "properties": [
            2
        ]
    },
    {
        "room_id": 141,
        "name": "1308",
        "room_type": "Tribe Hideout",
        "is_active": true,
        "created_at": "2025-03-27T11:07:34.283000+07:00",
        "properties": [
            2
        ]
    },
    {
        "room_id": 142,
        "name": "1309",
        "room_type": "Tribe Hideout",
        "is_active": true,
        "created_at": "2025-03-27T11:07:44.783000+07:00",
        "properties": [
            2
        ]
    },
    {
        "room_id": 143,
        "name": "1310",
        "room_type": "Tribe Hideout",
        "is_active": true,
        "created_at": "2025-03-27T11:08:03.360000+07:00",
        "properties": [
            2
        ]
    },
    {
        "room_id": 144,
        "name": "1311",
        "room_type": "Tribe Hideout",
        "is_active": true,
        "created_at": "2025-03-27T11:08:13.769000+07:00",
        "properties": [
            2
        ]
    },
    {
        "room_id": 145,
        "name": "1312",
        "room_type": "Tribe Hideout",
        "is_active": true,
        "created_at": "2025-03-27T11:08:26.493000+07:00",
        "properties": [
            2
        ]
    },
    {
        "room_id": 146,
        "name": "1313",
        "room_type": "Tribe Hideout",
        "is_active": true,
        "created_at": "2025-03-27T11:08:40.144000+07:00",
        "properties": [
            2
        ]
    },
    {
        "room_id": 147,
        "name": "1314",
        "room_type": "Tribe Hideout",
        "is_active": true,
        "created_at": "2025-03-27T11:08:50.681000+07:00",
        "properties": [
            2
        ]
    },
    {
        "room_id": 128,
        "name": "210",
        "room_type": "Tribe Hideout",
        "is_active": true,
        "created_at": "2025-03-26T15:09:03.245000+07:00",
        "properties": [
            1
        ]
    },
    {
        "room_id": 129,
        "name": "220",
        "room_type": "Tribe Hideout",
        "is_active": true,
        "created_at": "2025-03-26T15:09:10.623000+07:00",
        "properties": [
            1
        ]
    },
    {
        "room_id": 130,
        "name": "230",
        "room_type": "Tribe Hideout",
        "is_active": true,
        "created_at": "2025-03-26T15:09:20.611000+07:00",
        "properties": [
            1
        ]
    },
    {
        "room_id": 132,
        "name": "250",
        "room_type": "Tribe Hideout",
        "is_active": true,
        "created_at": "2025-03-26T15:10:05.494000+07:00",
        "properties": [
            1
        ]
    },
    {
        "room_id": 133,
        "name": "260",
        "room_type": "Tribe Hideout",
        "is_active": true,
        "created_at": "2025-03-26T15:10:15.445000+07:00",
        "properties": [
            1
        ]
    },
    {
        "room_id": 178,
        "name": "621",
        "room_type": "Twin",
        "is_active": true,
        "created_at": "2025-06-08T09:03:11.831691+07:00",
        "properties": [
            2,
            1
        ]
    },
    {
        "room_id": 11,
        "name": "308",
        "room_type": "Yaowarat King",
        "is_active": true,
        "created_at": "2025-03-26T14:45:48.416000+07:00",
        "properties": [
            1
        ]
    },
    {
        "room_id": 12,
        "name": "309",
        "room_type": "Yaowarat King",
        "is_active": true,
        "created_at": "2025-03-26T14:46:01.754000+07:00",
        "properties": [
            1
        ]
    },
    {
        "room_id": 13,
        "name": "408",
        "room_type": "Yaowarat King",
        "is_active": true,
        "created_at": "2025-03-26T14:46:22.670000+07:00",
        "properties": [
            1
        ]
    },
    {
        "room_id": 15,
        "name": "508",
        "room_type": "Yaowarat King",
        "is_active": true,
        "created_at": "2025-03-26T14:46:48.112000+07:00",
        "properties": [
            1
        ]
    },
    {
        "room_id": 16,
        "name": "509",
        "room_type": "Yaowarat King",
        "is_active": true,
        "created_at": "2025-03-26T14:46:57.438000+07:00",
        "properties": [
            1
        ]
    },
    {
        "room_id": 17,
        "name": "608",
        "room_type": "Yaowarat King",
        "is_active": true,
        "created_at": "2025-03-26T14:47:10.514000+07:00",
        "properties": [
            1
        ]
    },
    {
        "room_id": 18,
        "name": "609",
        "room_type": "Yaowarat King",
        "is_active": true,
        "created_at": "2025-03-26T14:47:21.875000+07:00",
        "properties": [
            1
        ]
    }
]
"""

def create_tables_sync():
    """Create tables using synchronous engine"""
    try:
        Base.metadata.create_all(sync_engine)
        print("Tables created successfully using sync engine.")
    except Exception as e:
        print(f"Error creating tables: {e}")
        raise

async def seed_rooms():
    async with SessionLocal() as db:
        try:
            # Ensure properties exist
            prop1 = await db.get(Property, 1)
            if not prop1:
                prop1 = Property(id=1, name="MaintenancePro Thailand")
                db.add(prop1)
            
            prop2 = await db.get(Property, 2)
            if not prop2:
                prop2 = Property(id=2, name="MaintenancePro China")
                db.add(prop2)
            
            await db.commit()

            rooms_data = json.loads(room_data_json)
            
            rooms_added = 0
            rooms_skipped = 0
            
            for room_item in rooms_data:
                # Check if room already exists to avoid duplicates
                result = await db.execute(
                    select(Room).where(
                        Room.name == room_item["name"],
                        Room.property_id == room_item["properties"][0] # Check against property as well
                    )
                )
                existing_room = result.scalar_one_or_none()
                
                if existing_room:
                    print(f"Room '{room_item['name']}' in property '{room_item['properties'][0]}' already exists. Skipping.")
                    rooms_skipped += 1
                    continue

                # Assuming the first property in the list is the primary one
                primary_property_id = room_item["properties"][0]
                
                new_room = Room(
                    name=room_item["name"],
                    number=room_item.get("number", room_item["name"]), # Use number if present, else name
                    room_type=room_item["room_type"],
                    is_active=room_item["is_active"],
                    property_id=primary_property_id
                )
                db.add(new_room)
                rooms_added += 1
            
            await db.commit()
            print(f"Successfully seeded rooms data. Added: {rooms_added}, Skipped: {rooms_skipped}")

        except Exception as e:
            print(f"Error seeding rooms: {e}")
            await db.rollback()
            raise

async def main():
    print("Seeding database with initial room data...")
    
    # Create tables first using sync engine
    print("Creating tables...")
    create_tables_sync()
    
    # Then seed the rooms
    await seed_rooms()
    print("Seeding finished.")

if __name__ == "__main__":
    asyncio.run(main())<|MERGE_RESOLUTION|>--- conflicted
+++ resolved
@@ -1,11 +1,9 @@
 import json
 import asyncio
 from sqlalchemy.ext.asyncio import AsyncSession
-<<<<<<< HEAD
 
-=======
 from sqlalchemy import select
->>>>>>> 89ef27be
+
 from my_app.database import SessionLocal, sync_engine
 from my_app.models import Base, Room, Property
 from datetime import datetime
